/*
 *  Copyright 2019 Google LLC. All Rights Reserved.
 *
 *  Licensed under the Apache License, Version 2.0 (the "License");
 *  you may not use this file except in compliance with the License.
 *  You may obtain a copy of the License at
 *
 *      http://www.apache.org/licenses/LICENSE-2.0
 *
 *  Unless required by applicable law or agreed to in writing, software
 *  distributed under the License is distributed on an "AS IS" BASIS,
 *  WITHOUT WARRANTIES OR CONDITIONS OF ANY KIND, either express or implied.
 *  See the License for the specific language governing permissions and
 *  limitations under the License.
 */

import UIKit

/// Manages the navigation of the claim experiments flow which begins when a user presses claim
/// experiments from the experiments list, and includes all management of data such as viewing,
/// claiming, and deleting experiments.
class ClaimExperimentsFlowController: UIViewController, ClaimExperimentsViewControllerDelegate,
    ExperimentCoordinatorViewControllerDelegate, TrialDetailViewControllerDelegate,
    UINavigationControllerDelegate {

  // MARK: - Properties

  /// The experiment coordinator view controller. Exposed for testing.
  var experimentCoordinatorVC: ExperimentCoordinatorViewController?

  /// The experiment update manager for the displayed experiment. This is populated when an
  /// experiment is shown. Callbacks received from detail view controllers will route updates to
  /// this manager. Exposed for testing.
  var openExperimentUpdateManager: ExperimentUpdateManager?

  /// The claim experiments view controller. Exposed for testing.
  let claimExperimentsViewController: ClaimExperimentsViewController

  /// The trial detail view controller. Exposed for testing.
  var trialDetailVC: TrialDetailViewController?

  private let authAccount: AuthAccount
  private let analyticsReporter: AnalyticsReporter
  private let existingDataMigrationManager: ExistingDataMigrationManager
  private let experimentDataDeleter: ExperimentDataDeleter
  private let sensorController: SensorController
  private let navController = UINavigationController()
  private let preferenceManager: PreferenceManager
  private let metadataManager: MetadataManager
  private let sensorDataManager: SensorDataManager
  private let documentManager: DocumentManager
  private let saveToFilesHandler = SaveToFilesHandler()

  private var exportType: UserExportType {
    return existingDataMigrationManager.rootUserManager.exportType
  }

  // Handles state updates to any experiment.
  private lazy var experimentStateManager: ExperimentStateManager = {
    return ExperimentStateManager(experimentDataDeleter: experimentDataDeleter,
                                  metadataManager: metadataManager,
                                  sensorDataManager: sensorDataManager)
  }()

  // MARK: - Public

  /// Designated initializer.
  ///
  /// - Parameters:
  ///   - authAccount: The auth account.
  ///   - analyticsReporter: The analytics reporter.
  ///   - existingDataMigrationManager: The existing data migration manager.
  ///   - sensorController: The sensor controller.
  init(authAccount: AuthAccount,
       analyticsReporter: AnalyticsReporter,
       existingDataMigrationManager: ExistingDataMigrationManager,
       sensorController: SensorController) {
    self.authAccount = authAccount
    self.analyticsReporter = analyticsReporter
    self.documentManager = existingDataMigrationManager.rootUserManager.documentManager
    self.existingDataMigrationManager = existingDataMigrationManager
    self.sensorController = sensorController
    self.preferenceManager = existingDataMigrationManager.rootUserManager.preferenceManager
    self.metadataManager = existingDataMigrationManager.rootUserManager.metadataManager
    self.sensorDataManager = existingDataMigrationManager.rootUserManager.sensorDataManager
    self.experimentDataDeleter = existingDataMigrationManager.rootUserManager.experimentDataDeleter

    claimExperimentsViewController = ClaimExperimentsViewController(
        authAccount: authAccount,
        analyticsReporter: analyticsReporter,
        metadataManager: existingDataMigrationManager.rootUserManager.metadataManager,
        preferenceManager: preferenceManager)

    super.init(nibName: nil, bundle: nil)
  }

  required init?(coder aDecoder: NSCoder) {
    fatalError("init(coder:) is not supported")
  }

  override func viewDidLoad() {
    super.viewDidLoad()

    addChild(navController)
    view.addSubview(navController.view)
    navController.isNavigationBarHidden = true
    navController.delegate = self

    claimExperimentsViewController.delegate = self
    navController.setViewControllers([claimExperimentsViewController], animated: false)
  }

  override var prefersStatusBarHidden: Bool {
    return false
  }

  override var preferredStatusBarStyle: UIStatusBarStyle {
    return navController.topViewController?.preferredStatusBarStyle ?? .lightContent
  }

  /// Shows an experiment. Exposed for testing.
  ///
  /// - Parameter experiment: An experiment.
  func showExperiment(_ experiment: Experiment) {
    openExperimentUpdateManager = ExperimentUpdateManager(
        experiment: experiment,
        experimentDataDeleter: experimentDataDeleter,
        metadataManager: metadataManager,
        sensorDataManager: sensorDataManager)
    let experimentCoordinatorVC = ExperimentCoordinatorViewController(
        experiment: experiment,
        experimentInteractionOptions: .readOnlyWithItemDelete,
        exportType: exportType,
        drawerViewController: nil,
        analyticsReporter: analyticsReporter,
        metadataManager: metadataManager,
        preferenceManager: preferenceManager,
        sensorController: sensorController,
        sensorDataManager: sensorDataManager,
        documentManager: documentManager)
    experimentCoordinatorVC.delegate = self
    experimentCoordinatorVC.itemDelegate = self
    experimentCoordinatorVC.requireExperimentTitle = false

    // Add as listeners for all experiment changes.
    openExperimentUpdateManager?.addListener(experimentCoordinatorVC)
    experimentStateManager.addListener(experimentCoordinatorVC)

    self.experimentCoordinatorVC = experimentCoordinatorVC
    navController.pushViewController(experimentCoordinatorVC, animated: true)
  }

  /// Shows a trial. Exposed for testing.
  ///
  /// - Parameter trialID: A trial ID.
  func showTrial(withID trialID: String) {
    guard let experiment = openExperimentUpdateManager?.experiment,
        let trialIndex = experiment.trials.index(where: { $0.ID == trialID }) else {
      return
    }
    let trial = experiment.trials[trialIndex]
    let experimentDataParser = ExperimentDataParser(
        experimentID: experiment.ID,
        metadataManager: metadataManager,
        sensorController: sensorController)
    let trialDetailVC = TrialDetailViewController(
        trial: trial,
        experiment: experiment,
        experimentInteractionOptions: .readOnlyWithItemDelete,
        exportType: exportType,
        delegate: self,
        itemDelegate: self,
        analyticsReporter: analyticsReporter,
        experimentDataParser: experimentDataParser,
        metadataManager: metadataManager,
        preferenceManager: preferenceManager,
        sensorDataManager: sensorDataManager)
    self.trialDetailVC = trialDetailVC
    openExperimentUpdateManager?.addListener(trialDetailVC)
    navController.pushViewController(trialDetailVC, animated: true)
  }

  // MARK: - Private

  private func showNote(_ displayNote: DisplayNote) {
    var viewController: UIViewController?
    switch displayNote {
    case let displayTextNote as DisplayTextNote:
      viewController =
          TextNoteDetailViewController(displayTextNote: displayTextNote,
                                       delegate: self,
                                       experimentInteractionOptions: .readOnlyWithItemDelete,
                                       analyticsReporter: analyticsReporter)
    case let displayPicture as DisplayPictureNote:
      viewController = PictureDetailViewController(
          displayPicture: displayPicture,
          experimentInteractionOptions: .readOnlyWithItemDelete,
          exportType: exportType,
          delegate: self,
          jumpToCaption: false,
          analyticsReporter: analyticsReporter,
          metadataManager: metadataManager,
          preferenceManager: preferenceManager)
    case let displaySnapshot as DisplaySnapshotNote:
      viewController =
          SnapshotDetailViewController(displaySnapshot: displaySnapshot,
                                       experimentInteractionOptions: .readOnlyWithItemDelete,
                                       delegate: self,
                                       jumpToCaption: false,
                                       analyticsReporter: analyticsReporter)
    case let displayTrigger as DisplayTriggerNote:
      viewController =
          TriggerDetailViewController(displayTrigger: displayTrigger,
                                      experimentInteractionOptions: .readOnlyWithItemDelete,
                                      delegate: self,
                                      jumpToCaption: false,
                                      analyticsReporter: analyticsReporter)
    default:
      return
    }

    if let viewController = viewController {
      navController.pushViewController(viewController, animated: true)
    }
  }

  // Dismiss the claim view if all experiments have been claimed or deleted. Returns a bool result
  // for testing purposes.
  @discardableResult func dismissClaimFlowIfComplete() -> Bool {
    guard !existingDataMigrationManager.hasExistingExperiments else { return false }
    claimExperimentsViewController.dismiss(animated: true)
    return true
  }

<<<<<<< HEAD
=======
  private func
      migrationErrorsContainDiskSpaceError(_ errors: [ExistingDataMigrationManagerError]) -> Bool {
    for error in errors {
      switch error {
      case .notEnoughFreeDiskSpaceToMigrate:
        return true
      default:
        break
      }
    }
    return false
  }

>>>>>>> 811053fe
  // MARK: - ClaimExperimentsViewControllerDelegate

  func claimExperimentsShowExperiment(withID experimentID: String) {
    guard let experiment = metadataManager.experiment(withID: experimentID) else {
      claimExperimentsViewController.handleExperimentLoadingFailure()
      return
    }

    showExperiment(experiment)
    analyticsReporter.track(.claimingViewExperiment)
  }

  func claimExperimentsAddExperimentToDrive(withID experimentID: String) {
    let spinnerViewController = SpinnerViewController()
    spinnerViewController.present(fromViewController: claimExperimentsViewController) {
      self.existingDataMigrationManager.migrateExperiment(withID: experimentID,
                                                          completion: { (errors) in
        spinnerViewController.dismissSpinner(completion: {
          if errors.isEmpty {
            self.claimExperimentsViewController.experimentRemoved(withID: experimentID)
            showSnackbar(withMessage: String(format: String.claimExperimentSnackbarMessage,
                                             self.authAccount.email))
            self.dismissClaimFlowIfComplete()
          } else if errors.containsDiskSpaceError {
            showSnackbar(withMessage: String.claimExperimentDiskSpaceErrorMessage)
          } else {
            showSnackbar(withMessage: String.claimExperimentErrorMessage)
          }
        })
      })
    }
    analyticsReporter.track(.claimingClaimSingle)
  }

  func claimExperimentsSaveExperimentToFiles(withID experimentID: String) {
    guard let experiment = metadataManager.experiment(withID: experimentID) else { return }

    saveToFilesHandler.presentSaveToFiles(
        forExperiment: experiment,
        documentManager: documentManager,
        presentingViewController: claimExperimentsViewController)
    analyticsReporter.track(.claimingSaveToFiles)
  }

  func claimExperimentsDeleteExperiment(withID experimentID: String) {
    existingDataMigrationManager.removeExperimentFromRootUser(withID: experimentID)
    claimExperimentsViewController.experimentRemoved(withID: experimentID)
    dismissClaimFlowIfComplete()
    analyticsReporter.track(.claimingDeleteSingle)
  }

  func claimExperimentsClaimAllExperiments() {
    let spinnerViewController = SpinnerViewController()
    spinnerViewController.present(fromViewController: claimExperimentsViewController) {
      self.existingDataMigrationManager.migrateAllExperiments(completion: { (errors) in
        spinnerViewController.dismissSpinner(completion: {
          if errors.isEmpty {
            self.claimExperimentsViewController.dismiss(animated: true)
          } else {
            if errors.containsDiskSpaceError {
              showSnackbar(withMessage: String.claimExperimentsDiskSpaceErrorMessage)
            } else {
              showSnackbar(withMessage: String.claimExperimentsErrorMessage)
            }
            self.claimExperimentsViewController.refreshExperiments()
          }
        })
      })
    }
    analyticsReporter.track(.claimAll)
  }

  func claimExperimentsDeleteAllExperiments() {
    existingDataMigrationManager.removeAllExperimentsFromRootUser()
    claimExperimentsViewController.dismiss(animated: true)
    analyticsReporter.track(.claimingDeleteAll)
  }

  // MARK: - ExperimentCoordinatorViewControllerDelegate

  func experimentViewControllerDidRequestDeleteExperiment(_ experiment: Experiment) {
    existingDataMigrationManager.removeExperimentFromRootUser(withID: experiment.ID)
    navController.popViewController(animated: true)

    // User could have deleted the last experiment in the flow, there might be nothing left to do.
    dismissClaimFlowIfComplete()
    analyticsReporter.track(.claimingDeleteSingle)
  }

  func experimentViewControllerShowTrial(withID trialID: String, jumpToCaption: Bool) {
    showTrial(withID: trialID)
    analyticsReporter.track(.claimingViewTrial)
  }

  func experimentViewControllerShowNote(_ displayNote: DisplayNote, jumpToCaption: Bool) {
    showNote(displayNote)
    analyticsReporter.track(.claimingViewNote(displayNote))
  }

  func experimentViewControllerToggleArchiveStateForExperiment(withID experimentID: String) {}
  func experimentViewControllerToggleArchiveStateForTrial(withID trialID: String) {}
  func experimentViewControllerAddTrial(_ trial: Trial, recording isRecording: Bool) {}
  func experimentViewControllerDeleteTrialCompleted(_ trial: Trial,
                                                    fromExperiment experiment: Experiment) {}

  // swiftlint:disable vertical_parameter_alignment
  func experimentViewControllerShouldPermanentlyDeleteTrial(_ trial: Trial,
      fromExperiment experiment: Experiment) {}
  // swiftlint:enable vertical_parameter_alignment

  func experimentViewControllerDidFinishRecordingTrial(_ trial: Trial,
                                                       forExperiment experiment: Experiment) {}

  func experimentViewControllerRemoveCoverImageForExperiment(_ experiment: Experiment) -> Bool {
    guard let coverImagePath = experiment.imagePath else {
      return false
    }
    analyticsReporter.track(.claimingRemoveCoverImage)
    experimentDataDeleter.permanentlyDeleteAsset(atPath: coverImagePath,
                                                 experimentID: experiment.ID)
    return metadataManager.removeCoverImageForExperiment(experiment)
  }

  func experimentViewControllerDidSetTitle(_ title: String?, forExperiment experiment: Experiment) {
    // Claim flow does not support setting a new title.
  }

  func experimentViewControllerDidSetCoverImageData(_ imageData: Data?,
                                                    metadata: NSDictionary?,
                                                    forExperiment experiment: Experiment) {
    // Claim flow does not support setting a new cover image.
  }

  func experimentViewControllerDidChangeRecordingTrial(_ recordingTrial: Trial,
                                                       experiment: Experiment) {
    // Claim flow does not support editing an experiment.
  }

  func experimentViewControllerDeletePictureNoteCompleted(_ pictureNote: PictureNote,
                                                          forExperiment experiment: Experiment) {}

  // MARK: - TrialDetailViewControllerDelegate

  func trialDetailViewControllerShowNote(_ displayNote: DisplayNote, jumpToCaption: Bool) {
    showNote(displayNote)
    analyticsReporter.track(.claimingViewTrialNote(displayNote))
  }

  func trialDetailViewControllerDeletePictureNoteCompleted(_ pictureNote: PictureNote,
                                                           forExperiment experiment: Experiment) {}

  // MARK: - UINavigationControllerDelegate

  func navigationController(_ navigationController: UINavigationController,
                            didShow viewController: UIViewController,
                            animated: Bool) {
    setNeedsStatusBarAppearanceUpdate()

    if viewController is ClaimExperimentsViewController,
        let experimentCoordinatorVC = experimentCoordinatorVC {
      // If going back to claim list from experiment, reset open experiment update manager.
      self.experimentCoordinatorVC = nil
      openExperimentUpdateManager = nil
      experimentStateManager.removeListener(experimentCoordinatorVC)
    } else if viewController is ExperimentCoordinatorViewController,
        let trialDetailVC = trialDetailVC {
      // If going back to experiment from a trial, remove trial as listener for experiment updates.
      openExperimentUpdateManager?.removeListener(trialDetailVC)
      self.trialDetailVC = nil
    }
  }

}

// MARK: - ExperimentItemDelegate

extension ClaimExperimentsFlowController: ExperimentItemDelegate {

  func detailViewControllerDidDeleteNote(_ deletedDisplayNote: DisplayNote) {
    if let trialID = deletedDisplayNote.trialID {
      // Trial note.
      openExperimentUpdateManager?.deleteTrialNote(withID: deletedDisplayNote.ID, trialID: trialID)
      analyticsReporter.track(.claimingDeleteTrialNote(deletedDisplayNote))
    } else {
      // Experiment note.
      openExperimentUpdateManager?.deleteExperimentNote(withID: deletedDisplayNote.ID)
      analyticsReporter.track(.claimingDeleteNote(deletedDisplayNote))
    }
  }

  func trialDetailViewControllerDidRequestDeleteTrial(withID trialID: String) {
    openExperimentUpdateManager?.deleteTrial(withID: trialID)
    analyticsReporter.track(.claimingDeleteTrial)
  }

  func detailViewControllerDidAddNote(_ note: Note, forTrialID trialID: String?) {}
  func detailViewControllerDidUpdateCaptionForNote(_ updatedDisplayNote: CaptionableNote) {}
  func detailViewControllerDidUpdateTextForNote(_ updatedDisplayTextNote: DisplayTextNote) {}
  func trialDetailViewControllerDidUpdateTrial(cropRange: ChartAxis<Int64>?,
                                               name trialName: String?,
                                               caption: String?,
                                               withID trialID: String) {}
  func trialDetailViewController(_ trialDetailViewController: TrialDetailViewController,
                                 trialArchiveStateChanged trial: Trial) {}
  func trialDetailViewController(_ trialDetailViewController: TrialDetailViewController,
                                 trialArchiveStateToggledForTrialID trialID: String) {}

}<|MERGE_RESOLUTION|>--- conflicted
+++ resolved
@@ -232,22 +232,6 @@
     return true
   }
 
-<<<<<<< HEAD
-=======
-  private func
-      migrationErrorsContainDiskSpaceError(_ errors: [ExistingDataMigrationManagerError]) -> Bool {
-    for error in errors {
-      switch error {
-      case .notEnoughFreeDiskSpaceToMigrate:
-        return true
-      default:
-        break
-      }
-    }
-    return false
-  }
-
->>>>>>> 811053fe
   // MARK: - ClaimExperimentsViewControllerDelegate
 
   func claimExperimentsShowExperiment(withID experimentID: String) {
